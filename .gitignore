--- conflicted
+++ resolved
@@ -134,7 +134,7 @@
 local_summaries/
 *.db
 web/journal_index.db
-<<<<<<< HEAD
+
 failure_images/
 
 # Node.js
@@ -146,7 +146,4 @@
 
 CLAUDE.md
 .claude/
-dist/
-=======
-failure_images/
->>>>>>> 24b4a8cd
+dist/