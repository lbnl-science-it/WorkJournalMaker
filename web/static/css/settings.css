/* Settings Page Styles */

.settings-container {
    min-height: 100vh;
    display: flex;
    flex-direction: column;
    background-color: var(--color-background);
}

/* Settings Header */
.settings-header {
    display: flex;
    align-items: center;
    justify-content: space-between;
    padding: var(--space-6);
    border-bottom: 1px solid var(--color-border);
    background-color: var(--color-surface-secondary);
}

.settings-nav {
    display: flex;
    align-items: center;
    gap: var(--space-4);
}

.settings-title-section {
    display: flex;
    flex-direction: column;
    gap: var(--space-1);
}

.settings-title {
    font-size: var(--font-size-2xl);
    font-weight: 700;
    color: var(--color-text-primary);
    margin: 0;
}

.settings-subtitle {
    font-size: var(--font-size-sm);
    color: var(--color-text-secondary);
    margin: 0;
}

.settings-actions {
    display: flex;
    gap: var(--space-3);
}

/* Settings Main Layout */
.settings-main {
    display: flex;
    flex: 1;
    min-height: 0;
}

/* Settings Navigation Sidebar */
.settings-nav-sidebar {
    width: 280px;
    background-color: var(--color-surface);
    border-right: 1px solid var(--color-border);
    display: flex;
    flex-direction: column;
    padding: var(--space-6);
}

.nav-section {
    display: flex;
    flex-direction: column;
    gap: var(--space-2);
    flex: 1;
}

.nav-section-bottom {
    margin-top: var(--space-8);
    padding-top: var(--space-4);
    border-top: 1px solid var(--color-border);
}

.nav-item {
    display: flex;
    align-items: center;
    gap: var(--space-3);
    padding: var(--space-3) var(--space-4);
    border: none;
    border-radius: var(--radius-lg);
    background-color: transparent;
    color: var(--color-text-secondary);
    font-size: var(--font-size-sm);
    font-weight: 500;
    cursor: pointer;
    transition: all var(--transition-fast);
    text-align: left;
    width: 100%;
}

.nav-item:hover {
    background-color: var(--color-surface-secondary);
    color: var(--color-text-primary);
}

.nav-item.active {
    background-color: var(--color-primary);
    color: white;
}

.nav-item.danger {
    color: var(--color-error);
}

.nav-item.danger:hover {
    background-color: var(--color-error);
    color: white;
}

/* Settings Content */
.settings-content {
    flex: 1;
    padding: var(--space-6);
    overflow-y: auto;
}

.settings-panel {
    display: none;
}

.settings-panel.active {
    display: block;
}

.panel-header {
    margin-bottom: var(--space-8);
}

.panel-title {
    font-size: var(--font-size-xl);
    font-weight: 600;
    color: var(--color-text-primary);
    margin: 0 0 var(--space-2) 0;
}

.panel-description {
    font-size: var(--font-size-sm);
    color: var(--color-text-secondary);
    margin: 0;
}

/* Settings Grid */
.settings-grid {
    display: grid;
    gap: var(--space-6);
}

.setting-item {
    background-color: var(--color-surface-secondary);
    border: 1px solid var(--color-border);
    border-radius: var(--radius-xl);
    padding: var(--space-6);
    transition: all var(--transition-normal);
}

.setting-item:hover {
    box-shadow: var(--shadow-sm);
}

.setting-header {
    display: flex;
    align-items: flex-start;
    justify-content: space-between;
    margin-bottom: var(--space-4);
}

.setting-info {
    flex: 1;
}

.setting-label {
    font-size: var(--font-size-base);
    font-weight: 500;
    color: var(--color-text-primary);
    margin: 0 0 var(--space-1) 0;
}

.setting-description {
    font-size: var(--font-size-sm);
    color: var(--color-text-secondary);
    margin: 0;
    line-height: 1.5;
}

.setting-actions {
    display: flex;
    gap: var(--space-2);
    margin-left: var(--space-4);
}

.setting-control {
    display: flex;
    align-items: center;
    gap: var(--space-3);
}

/* Setting Input Types */
.setting-input {
    flex: 1;
    padding: var(--space-3) var(--space-4);
    border: 1px solid var(--color-border);
    border-radius: var(--radius-lg);
    font-size: var(--font-size-sm);
    background-color: var(--color-background);
    color: var(--color-text-primary);
    transition: all var(--transition-fast);
}

.setting-input:focus {
    outline: none;
    border-color: var(--color-primary);
    box-shadow: 0 0 0 3px var(--color-primary-light);
}

.setting-input:disabled {
    background-color: var(--color-surface);
    color: var(--color-text-tertiary);
    cursor: not-allowed;
}

.setting-select {
    flex: 1;
    padding: var(--space-3) var(--space-4);
    border: 1px solid var(--color-border);
    border-radius: var(--radius-lg);
    font-size: var(--font-size-sm);
    background-color: var(--color-background);
    color: var(--color-text-primary);
    cursor: pointer;
}

.setting-checkbox {
    width: 20px;
    height: 20px;
    border: 2px solid var(--color-border);
    border-radius: var(--radius-sm);
    background-color: var(--color-background);
    cursor: pointer;
    position: relative;
    transition: all var(--transition-fast);
}

.setting-checkbox:checked {
    background-color: var(--color-primary);
    border-color: var(--color-primary);
}

.setting-checkbox:checked::after {
    content: '';
    position: absolute;
    top: 2px;
    left: 6px;
    width: 6px;
    height: 10px;
    border: 2px solid white;
    border-top: none;
    border-left: none;
    transform: rotate(45deg);
}

.setting-range {
    flex: 1;
    -webkit-appearance: none;
    appearance: none;
    height: 6px;
    background: var(--color-border);
    border-radius: 3px;
    outline: none;
}

.setting-range::-webkit-slider-thumb {
    -webkit-appearance: none;
    appearance: none;
    width: 20px;
    height: 20px;
    background: var(--color-primary);
    border-radius: 50%;
    cursor: pointer;
}

.setting-range::-moz-range-thumb {
    width: 20px;
    height: 20px;
    background: var(--color-primary);
    border-radius: 50%;
    cursor: pointer;
    border: none;
}

.range-value {
    min-width: 40px;
    text-align: center;
    font-size: var(--font-size-sm);
    font-weight: 500;
    color: var(--color-text-primary);
}

/* Path Validation */
.path-validation {
    margin-top: var(--space-2);
    padding: var(--space-2) var(--space-3);
    border-radius: var(--radius-md);
    font-size: var(--font-size-xs);
    display: flex;
    align-items: center;
    gap: var(--space-2);
}

.path-validation.valid {
    background-color: rgba(52, 199, 89, 0.1);
    color: var(--color-success);
    border: 1px solid rgba(52, 199, 89, 0.2);
}

.path-validation.invalid {
    background-color: rgba(255, 59, 48, 0.1);
    color: var(--color-error);
    border: 1px solid rgba(255, 59, 48, 0.2);
}

.path-validation.warning {
    background-color: rgba(255, 149, 0, 0.1);
    color: var(--color-warning);
    border: 1px solid rgba(255, 149, 0, 0.2);
}

/* Setting Status Indicators */
.setting-status {
    display: flex;
    align-items: center;
    gap: var(--space-2);
    font-size: var(--font-size-xs);
    margin-top: var(--space-2);
}

.status-indicator {
    width: 8px;
    height: 8px;
    border-radius: 50%;
}

.status-indicator.changed {
    background-color: var(--color-warning);
}

.status-indicator.saved {
    background-color: var(--color-success);
}

.status-indicator.error {
    background-color: var(--color-error);
}

.status-indicator.readonly {
    background-color: var(--color-text-tertiary);
}

/* Modals */
.modal {
    position: fixed;
    top: 0;
    left: 0;
    width: 100%;
    height: 100%;
    background-color: rgba(0, 0, 0, 0.5);
    display: none;
    align-items: center;
    justify-content: center;
    z-index: 1000;
}

.modal.active {
    display: flex;
}

.modal-content {
    background-color: var(--color-surface-secondary);
    border-radius: var(--radius-xl);
    box-shadow: var(--shadow-lg);
    max-width: 500px;
    width: 90%;
    max-height: 80vh;
    overflow-y: auto;
}

.modal-header {
    display: flex;
    align-items: center;
    justify-content: space-between;
    padding: var(--space-6);
    border-bottom: 1px solid var(--color-border);
}

.modal-header h3 {
    font-size: var(--font-size-lg);
    font-weight: 600;
    color: var(--color-text-primary);
    margin: 0;
}

.modal-body {
    padding: var(--space-6);
}

.modal-footer {
    display: flex;
    gap: var(--space-3);
    justify-content: flex-end;
    padding: var(--space-6);
    border-top: 1px solid var(--color-border);
}

/* Loading Overlay */
.loading-overlay {
    position: fixed;
    top: 0;
    left: 0;
    width: 100%;
    height: 100%;
    background-color: rgba(0, 0, 0, 0.3);
    display: none;
    align-items: center;
    justify-content: center;
    flex-direction: column;
    gap: var(--space-4);
    z-index: 2000;
}

.loading-overlay.active {
    display: flex;
}

.loading-spinner {
    width: 40px;
    height: 40px;
    border: 4px solid var(--color-border);
    border-top: 4px solid var(--color-primary);
    border-radius: 50%;
    animation: spin 1s linear infinite;
}

.loading-text {
    color: var(--color-text-primary);
    font-size: var(--font-size-sm);
    font-weight: 500;
}

@keyframes spin {
    0% {
        transform: rotate(0deg);
    }

    100% {
        transform: rotate(360deg);
    }
}

/* Responsive Design */
@media (max-width: 768px) {
    .settings-header {
        flex-direction: column;
        gap: var(--space-4);
        align-items: flex-start;
    }

    .settings-actions {
        width: 100%;
        justify-content: flex-end;
    }

    .settings-main {
        flex-direction: column;
    }

    .settings-nav-sidebar {
        width: 100%;
        border-right: none;
        border-bottom: 1px solid var(--color-border);
        padding: var(--space-4);
    }

    .nav-section {
        flex-direction: row;
        overflow-x: auto;
        gap: var(--space-2);
    }

    .nav-item {
        white-space: nowrap;
        min-width: auto;
    }

    .nav-section-bottom {
        margin-top: var(--space-4);
        padding-top: var(--space-4);
        border-top: 1px solid var(--color-border);
    }

    .settings-content {
        padding: var(--space-4);
    }

    .setting-header {
        flex-direction: column;
        gap: var(--space-3);
        align-items: flex-start;
    }

    .setting-actions {
        margin-left: 0;
        width: 100%;
        justify-content: flex-end;
    }

    .setting-control {
        flex-direction: column;
        align-items: stretch;
        gap: var(--space-2);
    }

    .modal-content {
        width: 95%;
        margin: var(--space-4);
    }
}

/* Dark theme adjustments */
[data-theme="dark"] .settings-nav-sidebar {
    background-color: var(--color-surface);
}

[data-theme="dark"] .nav-item.active {
    background-color: var(--color-primary);
}

[data-theme="dark"] .setting-input:disabled {
    background-color: var(--color-surface);
    color: var(--color-text-tertiary);
}

<<<<<<< HEAD
/* Sync Section Styles */
.sync-section {
    display: flex;
    flex-direction: column;
    gap: var(--space-6);
}

/* Sync Cards */
.sync-status-card,
.sync-controls-card,
.sync-history-card,
.sync-scheduler-card {
=======
/* Work Week Settings Styles */

/* Work Week Settings Section */
.work-week-settings {
>>>>>>> 8f94405a
    background-color: var(--color-surface-secondary);
    border: 1px solid var(--color-border);
    border-radius: var(--radius-xl);
    padding: var(--space-6);
<<<<<<< HEAD
    transition: all var(--transition-normal);
}

.sync-status-card:hover,
.sync-controls-card:hover,
.sync-history-card:hover,
.sync-scheduler-card:hover {
    box-shadow: var(--shadow-sm);
}

/* Card Headers */
.sync-status-header,
.sync-controls-header,
.sync-history-header,
.sync-scheduler-header {
    display: flex;
    align-items: center;
=======
    margin-bottom: var(--space-6);
    transition: all var(--transition-normal);
}

.work-week-settings:hover {
    box-shadow: var(--shadow-sm);
}

.work-week-settings .setting-header {
    display: flex;
    align-items: flex-start;
>>>>>>> 8f94405a
    justify-content: space-between;
    margin-bottom: var(--space-4);
}

<<<<<<< HEAD
.sync-status-header h3,
.sync-controls-header h3,
.sync-history-header h3,
.sync-scheduler-header h3 {
    font-size: var(--font-size-lg);
    font-weight: 600;
    color: var(--color-text-primary);
    margin: 0;
}

.sync-controls-header p,
.sync-scheduler-header p {
    font-size: var(--font-size-sm);
    color: var(--color-text-secondary);
    margin: var(--space-1) 0 0 0;
}

/* Sync Controls */
.sync-controls-content {
    display: flex;
    flex-direction: column;
    gap: var(--space-5);
}

.sync-control-group {
    display: grid;
    grid-template-columns: 1fr auto auto;
    gap: var(--space-4);
    align-items: center;
    padding: var(--space-4);
    background-color: var(--color-background);
    border: 1px solid var(--color-border);
    border-radius: var(--radius-lg);
}

.control-info h4 {
    font-size: var(--font-size-base);
    font-weight: 500;
    color: var(--color-text-primary);
    margin: 0 0 var(--space-1) 0;
}

.control-info p {
    font-size: var(--font-size-sm);
    color: var(--color-text-secondary);
    margin: 0;
}

.control-input {
    display: flex;
    align-items: center;
    gap: var(--space-2);
}

.control-input input {
    width: 80px;
    padding: var(--space-2) var(--space-3);
    border: 1px solid var(--color-border);
    border-radius: var(--radius-md);
    font-size: var(--font-size-sm);
    text-align: center;
}

.control-input label {
    font-size: var(--font-size-sm);
    color: var(--color-text-secondary);
    font-weight: 500;
}

.control-action button {
    min-width: 180px;
}

/* Sync Status Display */
.sync-status-content {
    display: flex;
    flex-direction: column;
    gap: var(--space-3);
}

.sync-status-item {
    display: flex;
    align-items: center;
    justify-content: space-between;
    padding: var(--space-3) var(--space-4);
    background-color: var(--color-background);
    border: 1px solid var(--color-border);
    border-radius: var(--radius-lg);
}

.status-label {
    font-size: var(--font-size-sm);
    font-weight: 500;
    color: var(--color-text-secondary);
}

.status-value {
    font-size: var(--font-size-sm);
    font-weight: 600;
    color: var(--color-text-primary);
}

.status-value.in-progress {
    color: var(--color-warning);
}

.status-value.success {
    color: var(--color-success);
}

.status-value.error {
    color: var(--color-error);
}

/* Sync History */
.sync-history-content {
    display: flex;
    flex-direction: column;
    gap: var(--space-2);
}

.sync-history-item {
    display: grid;
    grid-template-columns: auto 1fr auto auto;
    gap: var(--space-3);
    align-items: center;
    padding: var(--space-3) var(--space-4);
    background-color: var(--color-background);
    border: 1px solid var(--color-border);
    border-radius: var(--radius-lg);
}

.history-status {
    width: 8px;
    height: 8px;
    border-radius: 50%;
}

.history-status.running {
    background-color: var(--color-warning);
    animation: pulse 2s infinite;
}

.history-status.completed {
    background-color: var(--color-success);
}

.history-status.failed {
    background-color: var(--color-error);
}

.history-info {
    display: flex;
    flex-direction: column;
    gap: var(--space-1);
}

.history-type {
    font-size: var(--font-size-sm);
    font-weight: 500;
    color: var(--color-text-primary);
}

.history-details {
    font-size: var(--font-size-xs);
    color: var(--color-text-secondary);
}

.history-timestamp {
    font-size: var(--font-size-xs);
    color: var(--color-text-tertiary);
    font-family: var(--font-mono);
}

.history-stats {
    display: flex;
    gap: var(--space-2);
    font-size: var(--font-size-xs);
    color: var(--color-text-secondary);
}

/* Scheduler Controls */
.sync-scheduler-content {
    display: flex;
    flex-direction: column;
    gap: var(--space-4);
}

.scheduler-status {
    display: grid;
    grid-template-columns: 1fr auto;
    gap: var(--space-4);
    align-items: center;
    padding: var(--space-4);
    background-color: var(--color-background);
    border: 1px solid var(--color-border);
    border-radius: var(--radius-lg);
}

.scheduler-info {
    display: flex;
    flex-direction: column;
    gap: var(--space-1);
}

.scheduler-state {
    font-size: var(--font-size-base);
    font-weight: 500;
    color: var(--color-text-primary);
}

.scheduler-details {
    font-size: var(--font-size-sm);
    color: var(--color-text-secondary);
}

.scheduler-controls {
    display: flex;
    gap: var(--space-2);
}

/* Progress Indicators */
.sync-progress {
    display: flex;
    align-items: center;
    gap: var(--space-3);
    padding: var(--space-3) var(--space-4);
    background-color: rgba(255, 149, 0, 0.1);
    border: 1px solid rgba(255, 149, 0, 0.2);
    border-radius: var(--radius-lg);
    margin-top: var(--space-3);
}

.sync-progress-spinner {
    width: 16px;
    height: 16px;
    border: 2px solid var(--color-border);
    border-top: 2px solid var(--color-warning);
    border-radius: 50%;
    animation: spin 1s linear infinite;
}

.sync-progress-text {
    font-size: var(--font-size-sm);
    color: var(--color-warning);
    font-weight: 500;
}

/* Loading Placeholders */
.loading-placeholder {
    display: flex;
    align-items: center;
    justify-content: center;
    gap: var(--space-3);
    padding: var(--space-8);
=======
.work-week-settings .setting-label {
    font-size: var(--font-size-base);
    font-weight: 500;
    color: var(--color-text-primary);
    margin: 0 0 var(--space-1) 0;
}

.work-week-settings .setting-description {
    font-size: var(--font-size-sm);
    color: var(--color-text-secondary);
    margin: 0 0 var(--space-4) 0;
    line-height: 1.5;
}

/* Work Week Preset Selector */
.work-week-preset {
    display: flex;
    flex-direction: column;
    gap: var(--space-3);
    margin-bottom: var(--space-4);
}

.work-week-preset-label {
    font-size: var(--font-size-sm);
    font-weight: 500;
    color: var(--color-text-primary);
}

.work-week-preset-select {
    padding: var(--space-3) var(--space-4);
    border: 1px solid var(--color-border);
    border-radius: var(--radius-lg);
    font-size: var(--font-size-sm);
    background-color: var(--color-background);
    color: var(--color-text-primary);
    cursor: pointer;
    transition: all var(--transition-fast);
}

.work-week-preset-select:focus {
    outline: none;
    border-color: var(--color-primary);
    box-shadow: 0 0 0 3px var(--color-primary-light);
}

.work-week-preset-select:disabled {
    background-color: var(--color-surface);
    color: var(--color-text-tertiary);
    cursor: not-allowed;
}

/* Custom Schedule Configuration */
.custom-schedule {
    display: none;
    flex-direction: column;
    gap: var(--space-4);
    padding: var(--space-4);
    background-color: var(--color-surface);
    border: 1px solid var(--color-border);
    border-radius: var(--radius-lg);
    margin-top: var(--space-3);
    transition: all var(--transition-normal);
}

.custom-schedule.active {
    display: flex;
    animation: slideDown var(--transition-normal);
}

.custom-schedule-row {
    display: flex;
    gap: var(--space-4);
    align-items: center;
}

.custom-schedule-field {
    flex: 1;
}

.custom-schedule-label {
    display: block;
    font-size: var(--font-size-sm);
    font-weight: 500;
    color: var(--color-text-primary);
    margin-bottom: var(--space-2);
}

.custom-schedule-select {
    width: 100%;
    padding: var(--space-3) var(--space-4);
    border: 1px solid var(--color-border);
    border-radius: var(--radius-lg);
    font-size: var(--font-size-sm);
    background-color: var(--color-background);
    color: var(--color-text-primary);
    cursor: pointer;
    transition: all var(--transition-fast);
}

.custom-schedule-select:focus {
    outline: none;
    border-color: var(--color-primary);
    box-shadow: 0 0 0 3px var(--color-primary-light);
}

.custom-schedule-select:disabled {
    background-color: var(--color-surface);
    color: var(--color-text-tertiary);
    cursor: not-allowed;
}

/* Work Week Preview */
.work-week-preview {
    background-color: var(--color-primary-light);
    border: 1px solid var(--color-primary);
    border-radius: var(--radius-lg);
    padding: var(--space-4);
    margin-top: var(--space-4);
}

.work-week-preview-title {
    font-size: var(--font-size-sm);
    font-weight: 600;
    color: var(--color-primary);
    margin: 0 0 var(--space-2) 0;
}

.work-week-preview-content {
    font-size: var(--font-size-sm);
    color: var(--color-text-primary);
    line-height: 1.5;
}

.work-week-preview-schedule {
    display: flex;
    gap: var(--space-2);
    margin-top: var(--space-2);
    flex-wrap: wrap;
}

.work-week-day {
    padding: var(--space-1) var(--space-2);
    background-color: var(--color-primary);
    color: white;
    border-radius: var(--radius-sm);
    font-size: var(--font-size-xs);
    font-weight: 500;
    transition: all var(--transition-fast);
}

.work-week-day.weekend {
    background-color: var(--color-text-tertiary);
}

.work-week-day:hover {
    transform: translateY(-1px);
    box-shadow: var(--shadow-sm);
}

/* Work Week Validation Feedback */
.work-week-validation {
    margin-top: var(--space-3);
}

.work-week-validation .validation-feedback {
    display: flex;
    align-items: center;
    gap: var(--space-2);
    padding: var(--space-3) var(--space-4);
    border-radius: var(--radius-lg);
    font-size: var(--font-size-sm);
    transition: all var(--transition-fast);
}

.work-week-validation .validation-feedback.success {
    background-color: rgba(52, 199, 89, 0.1);
    color: var(--color-success);
    border: 1px solid rgba(52, 199, 89, 0.2);
}

.work-week-validation .validation-feedback.warning {
    background-color: rgba(255, 149, 0, 0.1);
    color: var(--color-warning);
    border: 1px solid rgba(255, 149, 0, 0.2);
}

.work-week-validation .validation-feedback.error {
    background-color: rgba(255, 59, 48, 0.1);
    color: var(--color-error);
    border: 1px solid rgba(255, 59, 48, 0.2);
}

.validation-icon {
    width: 16px;
    height: 16px;
    display: inline-block;
    font-weight: 600;
}

/* Help Text */
.work-week-help {
    background-color: var(--color-surface);
    border: 1px solid var(--color-border);
    border-radius: var(--radius-lg);
    padding: var(--space-4);
    margin-top: var(--space-4);
}

.work-week-help-title {
    font-size: var(--font-size-sm);
    font-weight: 600;
    color: var(--color-text-primary);
    margin: 0 0 var(--space-2) 0;
}

.work-week-help-content {
    font-size: var(--font-size-xs);
    color: var(--color-text-secondary);
    line-height: 1.5;
}

.work-week-help-list {
    margin: var(--space-2) 0 0 0;
    padding-left: var(--space-4);
}

.work-week-help-list li {
    margin-bottom: var(--space-1);
}

.work-week-help-list strong {
    color: var(--color-text-primary);
}

/* Loading States */
.work-week-loading {
    display: flex;
    align-items: center;
    gap: var(--space-2);
    padding: var(--space-3);
>>>>>>> 8f94405a
    color: var(--color-text-secondary);
    font-size: var(--font-size-sm);
}

<<<<<<< HEAD
.loading-placeholder .loading-spinner {
    width: 20px;
    height: 20px;
    border-width: 2px;
}

/* Button Styles */
.btn-small {
    padding: var(--space-2) var(--space-3);
    font-size: var(--font-size-xs);
    height: auto;
}

/* Animations */
@keyframes pulse {
    0%, 100% {
        opacity: 1;
    }
    50% {
        opacity: 0.5;
    }
}

/* Responsive Design for Sync Section */
@media (max-width: 768px) {
    .sync-control-group {
        grid-template-columns: 1fr;
        gap: var(--space-3);
        text-align: center;
    }

    .control-action button {
        min-width: auto;
        width: 100%;
    }

    .sync-history-item {
        grid-template-columns: auto 1fr;
        gap: var(--space-2);
    }

    .history-timestamp,
    .history-stats {
        grid-column: 2;
        justify-self: start;
    }

    .scheduler-status {
        grid-template-columns: 1fr;
        text-align: center;
    }

    .scheduler-controls {
        justify-content: center;
    }
=======
.work-week-spinner {
    width: 16px;
    height: 16px;
    border: 2px solid var(--color-border);
    border-top: 2px solid var(--color-primary);
    border-radius: 50%;
    animation: workWeekSpin 1s linear infinite;
}

/* Work Week Animations */
@keyframes slideDown {
    from {
        opacity: 0;
        transform: translateY(-10px);
    }
    to {
        opacity: 1;
        transform: translateY(0);
    }
}

@keyframes workWeekSpin {
    from { 
        transform: rotate(0deg); 
    }
    to { 
        transform: rotate(360deg); 
    }
}

/* Work Week Responsive Design */
@media (max-width: 768px) {
    .work-week-settings {
        padding: var(--space-4);
    }
    
    .custom-schedule {
        padding: var(--space-3);
    }
    
    .custom-schedule-row {
        flex-direction: column;
        align-items: stretch;
        gap: var(--space-3);
    }
    
    .work-week-preview {
        padding: var(--space-3);
    }
    
    .work-week-preview-schedule {
        justify-content: center;
    }
    
    .work-week-help {
        padding: var(--space-3);
    }
}

/* Work Week Accessibility Features */
@media (prefers-contrast: high) {
    .work-week-settings {
        border-width: 2px;
    }
    
    .work-week-preset-select:focus,
    .custom-schedule-select:focus {
        box-shadow: 0 0 0 4px var(--color-primary-light);
        border-width: 2px;
    }
    
    .work-week-day {
        border: 1px solid var(--color-text-primary);
    }
    
    .work-week-validation .validation-feedback {
        border-width: 2px;
    }
}

@media (prefers-reduced-motion: reduce) {
    .work-week-settings,
    .custom-schedule,
    .work-week-validation .validation-feedback,
    .work-week-day {
        transition: none;
    }
    
    .custom-schedule.active {
        animation: none;
    }
    
    .work-week-spinner {
        animation: none;
    }
    
    .work-week-day:hover {
        transform: none;
    }
}

/* Work Week Dark Theme Adjustments */
[data-theme="dark"] .work-week-preview {
    background-color: rgba(0, 122, 255, 0.15);
    border-color: var(--color-primary);
}

[data-theme="dark"] .work-week-day {
    background-color: var(--color-primary);
}

[data-theme="dark"] .work-week-day.weekend {
    background-color: var(--color-text-tertiary);
}

[data-theme="dark"] .custom-schedule {
    background-color: var(--color-surface);
    border-color: var(--color-border);
}

[data-theme="dark"] .work-week-help {
    background-color: var(--color-surface);
    border-color: var(--color-border);
>>>>>>> 8f94405a
}<|MERGE_RESOLUTION|>--- conflicted
+++ resolved
@@ -544,7 +544,6 @@
     color: var(--color-text-tertiary);
 }
 
-<<<<<<< HEAD
 /* Sync Section Styles */
 .sync-section {
     display: flex;
@@ -557,17 +556,10 @@
 .sync-controls-card,
 .sync-history-card,
 .sync-scheduler-card {
-=======
-/* Work Week Settings Styles */
-
-/* Work Week Settings Section */
-.work-week-settings {
->>>>>>> 8f94405a
     background-color: var(--color-surface-secondary);
     border: 1px solid var(--color-border);
     border-radius: var(--radius-xl);
     padding: var(--space-6);
-<<<<<<< HEAD
     transition: all var(--transition-normal);
 }
 
@@ -585,24 +577,10 @@
 .sync-scheduler-header {
     display: flex;
     align-items: center;
-=======
     margin-bottom: var(--space-6);
     transition: all var(--transition-normal);
 }
 
-.work-week-settings:hover {
-    box-shadow: var(--shadow-sm);
-}
-
-.work-week-settings .setting-header {
-    display: flex;
-    align-items: flex-start;
->>>>>>> 8f94405a
-    justify-content: space-between;
-    margin-bottom: var(--space-4);
-}
-
-<<<<<<< HEAD
 .sync-status-header h3,
 .sync-controls-header h3,
 .sync-history-header h3,
@@ -858,253 +836,10 @@
     justify-content: center;
     gap: var(--space-3);
     padding: var(--space-8);
-=======
-.work-week-settings .setting-label {
-    font-size: var(--font-size-base);
-    font-weight: 500;
-    color: var(--color-text-primary);
-    margin: 0 0 var(--space-1) 0;
-}
-
-.work-week-settings .setting-description {
-    font-size: var(--font-size-sm);
-    color: var(--color-text-secondary);
-    margin: 0 0 var(--space-4) 0;
-    line-height: 1.5;
-}
-
-/* Work Week Preset Selector */
-.work-week-preset {
-    display: flex;
-    flex-direction: column;
-    gap: var(--space-3);
-    margin-bottom: var(--space-4);
-}
-
-.work-week-preset-label {
-    font-size: var(--font-size-sm);
-    font-weight: 500;
-    color: var(--color-text-primary);
-}
-
-.work-week-preset-select {
-    padding: var(--space-3) var(--space-4);
-    border: 1px solid var(--color-border);
-    border-radius: var(--radius-lg);
-    font-size: var(--font-size-sm);
-    background-color: var(--color-background);
-    color: var(--color-text-primary);
-    cursor: pointer;
-    transition: all var(--transition-fast);
-}
-
-.work-week-preset-select:focus {
-    outline: none;
-    border-color: var(--color-primary);
-    box-shadow: 0 0 0 3px var(--color-primary-light);
-}
-
-.work-week-preset-select:disabled {
-    background-color: var(--color-surface);
-    color: var(--color-text-tertiary);
-    cursor: not-allowed;
-}
-
-/* Custom Schedule Configuration */
-.custom-schedule {
-    display: none;
-    flex-direction: column;
-    gap: var(--space-4);
-    padding: var(--space-4);
-    background-color: var(--color-surface);
-    border: 1px solid var(--color-border);
-    border-radius: var(--radius-lg);
-    margin-top: var(--space-3);
-    transition: all var(--transition-normal);
-}
-
-.custom-schedule.active {
-    display: flex;
-    animation: slideDown var(--transition-normal);
-}
-
-.custom-schedule-row {
-    display: flex;
-    gap: var(--space-4);
-    align-items: center;
-}
-
-.custom-schedule-field {
-    flex: 1;
-}
-
-.custom-schedule-label {
-    display: block;
-    font-size: var(--font-size-sm);
-    font-weight: 500;
-    color: var(--color-text-primary);
-    margin-bottom: var(--space-2);
-}
-
-.custom-schedule-select {
-    width: 100%;
-    padding: var(--space-3) var(--space-4);
-    border: 1px solid var(--color-border);
-    border-radius: var(--radius-lg);
-    font-size: var(--font-size-sm);
-    background-color: var(--color-background);
-    color: var(--color-text-primary);
-    cursor: pointer;
-    transition: all var(--transition-fast);
-}
-
-.custom-schedule-select:focus {
-    outline: none;
-    border-color: var(--color-primary);
-    box-shadow: 0 0 0 3px var(--color-primary-light);
-}
-
-.custom-schedule-select:disabled {
-    background-color: var(--color-surface);
-    color: var(--color-text-tertiary);
-    cursor: not-allowed;
-}
-
-/* Work Week Preview */
-.work-week-preview {
-    background-color: var(--color-primary-light);
-    border: 1px solid var(--color-primary);
-    border-radius: var(--radius-lg);
-    padding: var(--space-4);
-    margin-top: var(--space-4);
-}
-
-.work-week-preview-title {
-    font-size: var(--font-size-sm);
-    font-weight: 600;
-    color: var(--color-primary);
-    margin: 0 0 var(--space-2) 0;
-}
-
-.work-week-preview-content {
-    font-size: var(--font-size-sm);
-    color: var(--color-text-primary);
-    line-height: 1.5;
-}
-
-.work-week-preview-schedule {
-    display: flex;
-    gap: var(--space-2);
-    margin-top: var(--space-2);
-    flex-wrap: wrap;
-}
-
-.work-week-day {
-    padding: var(--space-1) var(--space-2);
-    background-color: var(--color-primary);
-    color: white;
-    border-radius: var(--radius-sm);
-    font-size: var(--font-size-xs);
-    font-weight: 500;
-    transition: all var(--transition-fast);
-}
-
-.work-week-day.weekend {
-    background-color: var(--color-text-tertiary);
-}
-
-.work-week-day:hover {
-    transform: translateY(-1px);
-    box-shadow: var(--shadow-sm);
-}
-
-/* Work Week Validation Feedback */
-.work-week-validation {
-    margin-top: var(--space-3);
-}
-
-.work-week-validation .validation-feedback {
-    display: flex;
-    align-items: center;
-    gap: var(--space-2);
-    padding: var(--space-3) var(--space-4);
-    border-radius: var(--radius-lg);
-    font-size: var(--font-size-sm);
-    transition: all var(--transition-fast);
-}
-
-.work-week-validation .validation-feedback.success {
-    background-color: rgba(52, 199, 89, 0.1);
-    color: var(--color-success);
-    border: 1px solid rgba(52, 199, 89, 0.2);
-}
-
-.work-week-validation .validation-feedback.warning {
-    background-color: rgba(255, 149, 0, 0.1);
-    color: var(--color-warning);
-    border: 1px solid rgba(255, 149, 0, 0.2);
-}
-
-.work-week-validation .validation-feedback.error {
-    background-color: rgba(255, 59, 48, 0.1);
-    color: var(--color-error);
-    border: 1px solid rgba(255, 59, 48, 0.2);
-}
-
-.validation-icon {
-    width: 16px;
-    height: 16px;
-    display: inline-block;
-    font-weight: 600;
-}
-
-/* Help Text */
-.work-week-help {
-    background-color: var(--color-surface);
-    border: 1px solid var(--color-border);
-    border-radius: var(--radius-lg);
-    padding: var(--space-4);
-    margin-top: var(--space-4);
-}
-
-.work-week-help-title {
-    font-size: var(--font-size-sm);
-    font-weight: 600;
-    color: var(--color-text-primary);
-    margin: 0 0 var(--space-2) 0;
-}
-
-.work-week-help-content {
-    font-size: var(--font-size-xs);
-    color: var(--color-text-secondary);
-    line-height: 1.5;
-}
-
-.work-week-help-list {
-    margin: var(--space-2) 0 0 0;
-    padding-left: var(--space-4);
-}
-
-.work-week-help-list li {
-    margin-bottom: var(--space-1);
-}
-
-.work-week-help-list strong {
-    color: var(--color-text-primary);
-}
-
-/* Loading States */
-.work-week-loading {
-    display: flex;
-    align-items: center;
-    gap: var(--space-2);
-    padding: var(--space-3);
->>>>>>> 8f94405a
-    color: var(--color-text-secondary);
-    font-size: var(--font-size-sm);
-}
-
-<<<<<<< HEAD
+    color: var(--color-text-secondary);
+    font-size: var(--font-size-sm);
+}
+
 .loading-placeholder .loading-spinner {
     width: 20px;
     height: 20px;
@@ -1160,129 +895,5 @@
     .scheduler-controls {
         justify-content: center;
     }
-=======
-.work-week-spinner {
-    width: 16px;
-    height: 16px;
-    border: 2px solid var(--color-border);
-    border-top: 2px solid var(--color-primary);
-    border-radius: 50%;
-    animation: workWeekSpin 1s linear infinite;
-}
-
-/* Work Week Animations */
-@keyframes slideDown {
-    from {
-        opacity: 0;
-        transform: translateY(-10px);
-    }
-    to {
-        opacity: 1;
-        transform: translateY(0);
-    }
-}
-
-@keyframes workWeekSpin {
-    from { 
-        transform: rotate(0deg); 
-    }
-    to { 
-        transform: rotate(360deg); 
-    }
-}
-
-/* Work Week Responsive Design */
-@media (max-width: 768px) {
-    .work-week-settings {
-        padding: var(--space-4);
-    }
-    
-    .custom-schedule {
-        padding: var(--space-3);
-    }
-    
-    .custom-schedule-row {
-        flex-direction: column;
-        align-items: stretch;
-        gap: var(--space-3);
-    }
-    
-    .work-week-preview {
-        padding: var(--space-3);
-    }
-    
-    .work-week-preview-schedule {
-        justify-content: center;
-    }
-    
-    .work-week-help {
-        padding: var(--space-3);
-    }
-}
-
-/* Work Week Accessibility Features */
-@media (prefers-contrast: high) {
-    .work-week-settings {
-        border-width: 2px;
-    }
-    
-    .work-week-preset-select:focus,
-    .custom-schedule-select:focus {
-        box-shadow: 0 0 0 4px var(--color-primary-light);
-        border-width: 2px;
-    }
-    
-    .work-week-day {
-        border: 1px solid var(--color-text-primary);
-    }
-    
-    .work-week-validation .validation-feedback {
-        border-width: 2px;
-    }
-}
-
-@media (prefers-reduced-motion: reduce) {
-    .work-week-settings,
-    .custom-schedule,
-    .work-week-validation .validation-feedback,
-    .work-week-day {
-        transition: none;
-    }
-    
-    .custom-schedule.active {
-        animation: none;
-    }
-    
-    .work-week-spinner {
-        animation: none;
-    }
-    
-    .work-week-day:hover {
-        transform: none;
-    }
-}
-
-/* Work Week Dark Theme Adjustments */
-[data-theme="dark"] .work-week-preview {
-    background-color: rgba(0, 122, 255, 0.15);
-    border-color: var(--color-primary);
-}
-
-[data-theme="dark"] .work-week-day {
-    background-color: var(--color-primary);
-}
-
-[data-theme="dark"] .work-week-day.weekend {
-    background-color: var(--color-text-tertiary);
-}
-
-[data-theme="dark"] .custom-schedule {
-    background-color: var(--color-surface);
-    border-color: var(--color-border);
-}
-
-[data-theme="dark"] .work-week-help {
-    background-color: var(--color-surface);
-    border-color: var(--color-border);
->>>>>>> 8f94405a
+
 }